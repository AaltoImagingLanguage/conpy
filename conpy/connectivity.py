# -*- coding: utf-8 -*-
"""Connectivity analysis using Dynamic Imaging of Coherent Sources (DICS).

Authors: Susanna Aro <susanna.aro@aalto.fi>
         Marijn van Vliet <w.m.vanvliet@gmail.com>
"""

import copy
import types

import numpy as np
from h5io import read_hdf5, write_hdf5
from mne import (
    BiHemiLabel,
    Forward,
    Label,
    SourceEstimate,
    SourceSpaces,
    pick_channels_forward,
)
from mne.forward import convert_forward_solution
from mne.beamformer import apply_dics_csd
from mne.io.pick import _picks_to_idx
from mne.parallel import parallel_func
from mne.source_estimate import _make_stc
from mne.source_space._source_space import (
    _ensure_src,
    _ensure_src_subject,
    _get_morph_src_reordering,
)
from mne.time_frequency import pick_channels_csd
from mne.utils import copy_function_doc_to_method_doc, logger, verbose
from scipy import sparse
from scipy.spatial.distance import cdist, pdist

from .forward import forward_to_tangential, _make_radial_coord_system
from .utils import reg_pinv
from .viz import plot_connectivity


class _BaseConnectivity(object):
    """Base class for connectivity objects.

    Contains implementation of methods that are defined for all connectivity
    objects.

    Parameters
    ----------
    data : ndarray, shape (n_pairs,)
        For each connectivity source pair, a value describing the connection.
        For example, this can be the strength of the connection between the
        sources.
    pairs : ndarray, shape (n_pairs, 2)
        The sources involved in the from-to connectivity pair. The sources
        are listed as indices of the list given as the ``sources`` parameter.
    n_sources : int
        The number of sources between which connectivity is defined.
    source_degree : tuple of lists (out_degree, in_degree) | None
        For each source, the total number of possible connections from and to
        the source. This information is needed to perform weighting on the
        number of connections during visualization and statistics. If ``None``,
        it is assumed that all possible connections are defined in the
        ``pairs`` parameter and the out- and in-degree of each source is
        computed.
    subject : str | None
        The subject-id. Defaults to ``None``.
    directed : bool
        Whether the connectivity is directed (from->to != to->from). Defaults
        to False.

    Attributes
    ----------
    n_connections : int
        The number of connections.
    """

    def __init__(
        self, data, pairs, n_sources, source_degree=None, subject=None, directed=False
    ):
        self.data = np.asarray(data)
        pairs = np.asarray(pairs)
        if pairs.shape[1] != len(data):
            raise ValueError(
                "The number of pairs does not match the number "
                "of items in the data list."
            )

        if pairs.shape[1] > 0 and n_sources < pairs.max():
            raise ValueError(
                "Pairs are defined between non-existent sources "
                "(n_sources=%d)." % n_sources
            )

        self.pairs = pairs
        self.n_sources = n_sources
        self.subject = subject
        self.directed = directed

        if source_degree is not None:
            source_degree = np.asarray(source_degree)
            if source_degree.shape[1] != n_sources:
                raise ValueError(
                    "The length of the source_degree list does "
                    "not match the number of sources."
                )
            self.source_degree = source_degree
        else:
            self.source_degree = np.asarray(_compute_degree(pairs, n_sources))

    def __repr__(self):
<<<<<<< HEAD
        """Get a string representation of this object."""
=======
        """Obtain a string representation."""
>>>>>>> e5c737e5
        return "<{}  |  n_sources={}, n_conns={}, subject={}>".format(
            self.__class__.__name__, self.n_sources, self.n_connections, self.subject
        )

    @property
    def n_connections(self):
        """The number of connections."""
        return len(self.data)

    def copy(self):
        """Return copy of the Connectivity object."""
        return copy.deepcopy(self)

    def __setstate__(self, state):  # noqa: D105
        self.data = state["data"]
        self.pairs = state["pairs"]
        self.n_sources = state["n_sources"]

        if "source_degree" in state:
            self.source_degree = state["source_degree"]
        else:
            self.source_degree = _compute_degree(self.pairs, self.n_sources)

        self.subject = state["subject"]
        self.directed = state["directed"]

    def __getstate__(self):  # noqa: D105
        return dict(
            data=self.data,
            pairs=self.pairs,
            subject=self.subject,
            n_sources=self.n_sources,
            source_degree=self.source_degree,
            directed=self.directed,
        )

    def save(self, fname):
        """Save the connectivity object to an HDF5 file.

        Parameters
        ----------
        fname : str
            The name of the file to save the connectivity to. The extension
            '.h5' will be appended if the given filename doesn't have it
            already.

        See Also
        --------
        read_connectivity : For reading connectivity objects from a file.
        """
        if not fname.endswith(".h5"):
            fname += ".h5"

        write_hdf5(fname, self.__getstate__(), overwrite=True, title="conpy")

    def get_adjacency(self):
        """Get a source-to-source adjacency matrix.

        Each non-zero element in the matrix indicates a connection exists
        between the sources. The value of the element is the strength of the
        connection.
        """
        A = sparse.csr_matrix(
            (self.data, self.pairs),
            shape=(self.n_sources, self.n_sources),
        )

        if self.directed:
            return A
        else:
            return A + A.T

    def threshold(self, thresh, crit=None, direction="above", copy=False):
        """Threshold the connectivity.

        Only retain the connections which exceed a given threshold.

        Parameters
        ----------
        thresh : float
            threshold limit
        crit : None | ndarray, shape (n_connections,)
            An array containing for each connection, a value which must pass
            the threshold for the connection to be retained. By default, this
            is the data value of the connection. Common uses for this parameter
            include thresholding connections based on t-values or p-values.
        direction: 'above' | 'below'
            Defines whether the `thres_data` must be above or below the given
            threshold in order for the vertex-pair to be retained. Defaults to
            'above'.
        copy : bool
            Whether to operate in place (``False``, the default) or on a copy
            (``True``).

        Returns
        -------
        thresholded_con : instance of Connectivity
            The thresholded version of the connectivity.
        """
        if crit is None:
            crit = self.data
        elif len(crit) != self.n_connections:
            raise ValueError(
                "The number of items in `crit` does not match "
                "the number of connections."
            )

        # Convert crit into a binary mask
        if direction == "above":
            mask = crit > thresh
        elif direction == "below":
            mask = crit < thresh
        else:
            raise ValueError(
                'The direction parameter must be either "above" or "below".'
            )

        if copy:
            thresholded_con = self.copy()
        else:
            thresholded_con = self

        thresholded_con.data = self.data[mask]
        thresholded_con.pairs = self.pairs[:, mask]

        return thresholded_con

    def __getitem__(self, index):
        """Select connections without making a deep copy."""
        # Create an "empty" connection object
        con = self.__class__.__new__(self.__class__)

        # Construct the fields for the newconnection object.
        state = self.__getstate__()
        state["data"] = self.data[index]
        state["pairs"] = self.pairs[:, index]

        # Set the fields of the new connection object
        con.__setstate__(state)

        return con

    def is_compatible(self, other):
        """Check compatibility with another connectivity object.

        Two connectivity objects are compatible if they define the same
        connectivity pairs.

        Returns
        -------
        is_compatible : bool
            Whether the given connectivity object is compatible with this one.
        """
        return (
            isinstance(other, _BaseConnectivity)
            and other.n_sources == self.n_sources
            and np.array_equal(other.pairs, self.pairs)
        )

    def __iadd__(self, other):  # noqa: D105
        if self.is_compatible(other):
            self.data += other.data
        return self

    def __add__(self, other):  # noqa: D105
        return self.copy().__iadd__(other)

    def __isub__(self, other):  # noqa: D105
        if self.is_compatible(other):
            self.data -= other.data
        return self

    def __sub__(self, other):  # noqa: D105
        return self.copy().__isub__(other)

    def __idiv__(self, other):  # noqa: D105
        if self.is_compatible(other):
            self.data /= other.data
        return self

    def __div__(self, other):  # noqa: D105
        con = self.copy()
        # Always use floating point for division
        con.data = con.data.astype("float")
        return con.__idiv__(other)

    def __truediv__(self, other):  # noqa: D105
        return self.__div__(other)

    def __itruediv__(self, other):  # noqa: D105
        con = self.copy()
        # Always use floating point for division
        con.data = con.data.astype("float")
        return con.__idiv__(other)

    def __imul__(self, other):  # noqa: D105
        if self.is_compatible(other):
            self.data *= other.data
        return self

    def __mul__(self, other):  # noqa: D105
        return self.copy().__imul__(other)

    def __ipow__(self, other):  # noqa: D105
        if self.is_compatible(other):
            self.data **= other.data
        return self

    def __pow__(self, other):  # noqa: D105
        return self.copy().__ipow__(other)

    def __neg__(self):  # noqa: D105
        self.data *= -1
        return self

    def __radd__(self, other):  # noqa: D105
        return self + other

    def __rsub__(self, other):  # noqa: D105
        return self - other

    def __rmul__(self, other):  # noqa: D105
        return self * other

    def __rdiv__(self, other):  # noqa: D105
        return self / other


def _compute_degree(pairs, n_sources):
    """Compute out- and in- degree of each source.

    Computes for each source, the number of connections from and to the source.

    Parameters
    ----------
    pairs : ndarray, shape (n_pairs, 2)
        The indices of the sources involved in the from-to connectivity pair.
    n_sources : int
        The total number of sources.

    Returns
    -------
    out_degree : ndarray, shape (n_sources,)
        The number of outgoing connections for each source.
    in_degree : ndarray, shape (n_sources,)
        The number of incoming connections for each source.
    """
    out_degree = np.zeros(n_sources, dtype=int)
    ind, degree = np.unique(pairs[0], return_counts=True)
    out_degree[ind] = degree

    in_degree = np.zeros(n_sources, dtype=int)
    ind, degree = np.unique(pairs[1], return_counts=True)
    in_degree[ind] = degree

    return out_degree, in_degree


class VertexConnectivity(_BaseConnectivity):
    """Estimation of connectivity between vertices.

    Parameters
    ----------
    data : ndarray, shape (n_pairs,)
        For each connectivity source pair, a value describing the connection.
        For example, this can be the strength of the connection between the
        sources.
    pairs : ndarray, shape (n_pairs, 2)
        The vertices involved in the from-to connectivity pair. The vertices
        are listed as "vertex indices" in the array:
            ``np.hstack((vertices[0], (vertices[1] + len(vertices[0]))))``
    vertices : list of two arrays of shape (n_vertices,)
        For each hemisphere, the vertex numbers of sources defined in the
        corresponding source space.
    vertex_degree : tuple of lists (out_degree, in_degree) | None
        For each vertex, the total number of possible connections from and to
        the vertex. This information is needed to perform weighting on the
        number of connections during visualization and statistics. If ``None``,
        it is assumed that all possible connections are defined in the
        ``pairs`` parameter and the out- and in-degree of each vertex is
        computed.
    subject : str | None
        The subject-id.
    directed : bool
        Whether the connectivity is directed (from->to != to->from). Defaults
        to False.

    Attributes
    ----------
    n_connections : int
        The number of connections.
    n_sources : int
        The number of sources between possible connections were computed.
    """

    def __init__(
        self, data, pairs, vertices, vertex_degree=None, subject=None, directed=False
    ):
        if len(vertices) != 2:
            raise ValueError("The `vertices` parameter should be a list of two arrays.")

        self.vertices = [np.asarray(v) for v in vertices]
        n_vertices = len(self.vertices[0]) + len(self.vertices[1])
        super().__init__(
            data=data,
            pairs=pairs,
            n_sources=n_vertices,
            source_degree=vertex_degree,
            subject=subject,
            directed=directed,
        )

    def make_stc(self, summary="sum", weight_by_degree=True):
        """Obtain a summary of the connectivity as a SourceEstimate object.

        Parameters
        ----------
        summary : 'sum' | 'degree' | 'absmax'
            How to summarize the adjacency data:

            'sum' : sum the strengths of both the incoming and outgoing connections
                    for each source.
            'degree': count the number of incoming and outgoing connections for each
                      source.
            'absmax' : show the strongest coherence across both incoming and outgoing
                       connections at each source. In this setting, the
                       ``weight_by_degree`` parameter is ignored.

            Defaults to ``'sum'``.

        weight_by_degree : bool
            Whether to weight the summary by the number of possible
            connections. Defaults to ``True``.

        Returns
        -------
        stc : instance of SourceEstimate
            The summary of the connectivity.
        """
        if self.vertices is None:
            raise ValueError("Stc needs vertices!")

        if summary == "degree":
            vert_inds, data = np.unique(self.pairs, return_counts=True)

            n_vert_lh = len(self.vertices[0])
            lh_inds = vert_inds < n_vert_lh
            vertices = [
                self.vertices[0][vert_inds[lh_inds]],
                self.vertices[1][vert_inds[~lh_inds] - n_vert_lh],
            ]

        elif summary == "sum":
            A = self.get_adjacency()
            data = A.sum(axis=0).T + A.sum(axis=1)
            vertices = self.vertices

            # These are needed later in order to weight by degree
            vert_inds = np.arange(len(self.vertices[0]) + len(self.vertices[1]))

            # For undirected connectivity objects, all connections have been
            # counted twice.
            if not self.directed:
                data = data / 2.0

        elif summary == "absmax":
            A = self.get_adjacency()
            in_max = A.max(axis=0).toarray().ravel()
            out_max = A.max(axis=1).toarray().ravel()
            data = np.maximum(in_max, out_max)
            vertices = self.vertices

        else:
            raise ValueError(
                'The summary parameter must be "degree", or "sum", or "absmax".'
            )

        data = np.asarray(data, dtype="float").ravel()

        if weight_by_degree and summary != "absmax":
            degree = self.source_degree[:, vert_inds].sum(axis=0)
            # Prevent division by zero
            zero_mask = degree == 0
            data[~zero_mask] /= degree[~zero_mask]
            data[zero_mask] = 0

        return _make_stc(
            data[:, np.newaxis],
            vertices=vertices,
            tmin=0,
            tstep=1,
            subject=self.subject,
        )

    @verbose
    def parcellate(self, labels, summary="sum", weight_by_degree=True, verbose=None):
        """Get the connectivity parcellated according to the given labels.

        The coherence of all connections within a label are averaged.

        Parameters
        ----------
        labels : list of (Label |  BiHemiLabel)
            The labels to use to parcellate the connectivity.
        summary : 'sum' | 'degree' | 'absmax' | function
            How to summarize the connectivity within a label. Either the
            summation of the connection values ('sum'), the number of
            connections from and to the label is used ('degree'), the absolute
            maximum value of the connections ('absmax'), or a function can be
            specified, which is called for each label with the following
            signature:

            >>> def summary(adjacency, vert_from, vert_to):
            ...     '''Summarize the connections within a label.
            ...
            ...     Parameters
            ...     ----------
            ...     adjacency : sparse matrix, shape (n_sources, n_sources)
            ...         The adjacency matrix that defines the connection
            ...         between the sources.
            ...     src_from : list of int
            ...         Indices of sources that are outside of the label.
            ...     src_to : list of int
            ...         Indices of sources that are inside the label.
            ...
            ...     Returns
            ...     -------
            ...     coh : float
            ...         Summarized coherence of the parcel.

        weight_by_degree : bool
            Whether to weight the summary of each label by the number of
            possible connections from and to that label. Defaults to ``True``.
        verbose : bool | str | int | None
            If not None, override default verbose level (see
            :func:`mne.verbose` and :ref:`Logging documentation <tut_logging>`
            for more).

        Returns
        -------
        coh_parc : LabelConnectivity
            The parcellated connectivity.

        See Also
        --------
        mne.read_labels_from_annot : To read a list of labels from a FreeSurfer
                                     annotation.
        """
        if not isinstance(labels, list):
            raise ValueError("labels must be a list of labels")
        # Make sure labels and connectivity are compatible
        if (
            labels[0].subject is not None
            and self.subject is not None
            and labels[0].subject != self.subject
        ):
            raise RuntimeError(
                "label and connectivity must have same subject names, "
                'currently "%s" and "%s"' % (labels[0].subject, self.subject)
            )

        if summary == "degree":

            def summary(c, f, t):
                return float(c[f, :][:, t].nnz)
        elif summary == "sum":

            def summary(c, f, t):
                return c[f, :][:, t].sum()
        elif summary == "absmax":

            def summary(c, f, t):
                if len(f) == 0 or len(t) == 0:
                    return 0.0
                else:
                    return np.abs(c[f, :][:, t]).max()
        elif not isinstance(summary, types.FunctionType):
            raise ValueError(
                'The summary parameter must be "degree", "sum" "absmax" or a function.'
            )

        logger.info("Computing out- and in-degree for each label...")
        n_labels = len(labels)
        label_degree = np.zeros((2, n_labels), dtype=int)
        for i, label in enumerate(labels):
            vert_ind = _get_vert_ind_from_label(self.vertices, label)
            label_degree[:, i] = self.source_degree[:, vert_ind].sum(axis=1)

        logger.info("Summarizing connectivity...")

        adjacency = self.get_adjacency()
        pairs = np.triu_indices(n_labels, k=1)
        n_pairs = len(pairs[0])
        summary_parc = np.zeros(n_pairs)
        prev_from = -1
        for pair_i, (lab_from, lab_to) in enumerate(zip(*pairs)):
            if lab_from != prev_from:
                logger.info("    in %s" % labels[lab_from].name)
                prev_from = lab_from

            vert_from = _get_vert_ind_from_label(self.vertices, labels[lab_from])
            vert_to = _get_vert_ind_from_label(self.vertices, labels[lab_to])
            val = summary(adjacency, vert_from, vert_to)

            if weight_by_degree:
                degree = label_degree[0, lab_from] + label_degree[1, lab_to]
                if degree == 0:
                    # Prevent division by 0
                    val = 0
                else:
                    val /= degree

            summary_parc[pair_i] = val

        # Drop connections with a value of zero. We take this to mean that no
        # connection exists.
        nonzero_inds = np.flatnonzero(summary_parc)
        pairs = np.array(pairs)[:, nonzero_inds]
        summary_parc = summary_parc[nonzero_inds]

        logger.info("[done]")

        return LabelConnectivity(
            data=summary_parc,
            pairs=pairs,
            labels=labels,
            label_degree=label_degree,
            subject=self.subject,
        )

    def __setstate__(self, state):  # noqa: D105
        super().__setstate__(state)
        self.vertices = state["vertices"]

    def __getstate__(self):  # noqa: D105
        state = super().__getstate__()
        state.update(
            type="all-to-all",
            vertices=self.vertices,
        )
        return state

    def is_compatible(self, other):
        """Check compatibility with another connectivity object.

        Two connectivity objects are compatible if they define the same
        connectivity pairs.

        Returns
        -------
        is_compatible : bool
            Whether the given connectivity object is compatible with this one.
        """
        return (
            isinstance(other, VertexConnectivity)
            and np.array_equal(other.vertices[0], self.vertices[0])
            and np.array_equal(other.vertices[1], self.vertices[1])
            and np.array_equal(other.pairs, self.pairs)
        )

    def to_original_src(
        self, src_orig, subject_orig=None, subjects_dir=None, verbose=None
    ):
        """Get the connectivity from a morphed source to the original subject.

        Parameters
        ----------
        src_orig : instance of SourceSpaces
            The original source spaces that were morphed to the current
            subject.
        subject_orig : str | None
            The original subject. For most source spaces this shouldn't need
            to be provided, since it is stored in the source space itself.
        subjects_dir : string, or None
            Path to SUBJECTS_DIR if it is not set in the environment.
        verbose : bool | str | int | None
            If not None, override default verbose level (see
            :func:`mne.verbose` and :ref:`Logging documentation <tut_logging>`
            for more).

        Returns
        -------
        con : instance of VertexConnectivity
            The transformed connectivity.

        See Also
        --------
        mne.morph_source_spaces
        """
        if self.subject is None:
            raise ValueError("con.subject must be set")

        src_orig = _ensure_src(src_orig, kind="surface")
        subject_orig = _ensure_src_subject(src_orig, subject_orig)

        data_idx, vertices = _get_morph_src_reordering(
            vertices=self.vertices,
            src_from=src_orig,
            subject_from=subject_orig,
            subject_to=self.subject,
            subjects_dir=subjects_dir,
            verbose=verbose,
        )

        # Map the pairs to new vertices
        mapping = np.argsort(data_idx)
        pairs = [[mapping[p_] for p_ in p] for p in self.pairs]
        vertex_degree = self.source_degree[:, data_idx]
        return VertexConnectivity(
            data=self.data,
            pairs=pairs,
            vertices=vertices,
            vertex_degree=vertex_degree,
            subject=subject_orig,
        )


class LabelConnectivity(_BaseConnectivity):
    """Estimation of all-to-all connectivity, parcellated into labels.

    Parameters
    ----------
    data : ndarray, shape (n_pairs,)
        For each connectivity source pair, a value describing the connection.
        For example, this can be the strength of the connection between the
        sources.
    pairs : ndarray, shape (n_pairs, 2)
        The index of the labels involved in the from-to connectivity pair.
    labels : list of instance of Label
        The labels between which connectivity has been computed.
    label_degree : tuple of lists (out_degree, in_degree) | None
        For each label, the total number of possible connections from and to
        the label. This information is needed to perform weighting on the
        number of connections during visualization and statistics. If ``None``,
        it is assumed that all possible connections are defined in the
        ``pairs`` parameter and the out- and in-degree of each label is
        computed.
    subject : str | None
        The subject-id.

    Attributes
    ----------
    n_connections : int
        The number of connections.
    """

    def __init__(self, data, pairs, labels, label_degree=None, subject=None):
        if not isinstance(labels, list):
            raise ValueError("labels must be a list of labels")
        super().__init__(
            data=data,
            pairs=pairs,
            n_sources=len(labels),
            source_degree=label_degree,
            subject=subject,
        )
        self.labels = labels

    @copy_function_doc_to_method_doc(plot_connectivity)
    def plot(  # noqa
        self,
        n_lines=None,
        node_angles=None,
        node_width=None,
        node_colors=None,
        facecolor="black",
        textcolor="white",
        node_edgecolor="black",
        linewidth=1.5,
        colormap="hot",
        vmin=None,
        vmax=None,
        colorbar=True,
        title=None,
        colorbar_size=0.2,
        colorbar_pos=(-0.3, 0.1),
        fontsize_title=12,
        fontsize_names=8,
        fontsize_colorbar=8,
        padding=6.0,
        fig=None,
        subplot=111,
        interactive=True,
        node_linewidth=2.0,
        show=True,
    ):
        return plot_connectivity(
            self,
            n_lines=n_lines,
            node_angles=node_angles,
            node_width=node_width,
            node_colors=node_colors,
            facecolor=facecolor,
            textcolor=textcolor,
            node_edgecolor=node_edgecolor,
            linewidth=linewidth,
            colormap=colormap,
            vmin=vmin,
            vmax=vmax,
            colorbar=colorbar,
            title=title,
            colorbar_size=colorbar_size,
            colorbar_pos=colorbar_pos,
            fontsize_title=fontsize_title,
            fontsize_names=fontsize_names,
            fontsize_colorbar=fontsize_colorbar,
            padding=padding,
            fig=fig,
            subplot=subplot,
            interactive=interactive,
            node_linewidth=node_linewidth,
            show=show,
        )

    def is_compatible(self, other):
        """Check compatibility with another connectivity object.

        Two connectivity objects are compatible if they define the same
        connectivity pairs.

        Returns
        -------
        is_compatible : bool
            Whether the given connectivity object is compatible with this one.
        """
        return (
            isinstance(other, LabelConnectivity)
            and np.array_equal(other.pairs, self.pairs)
            and np.all(
                [
                    np.array_equal(l1.vertices, l2.vertices)
                    for l1, l2 in zip(other.labels, self.labels)
                ]
            )
            and np.all(
                [
                    np.array_equal(l1.values, l2.values)
                    for l1, l2 in zip(other.labels, self.labels)
                ]
            )
        )

    def __setstate__(self, state):  # noqa: D105
        super(LabelConnectivity, self).__setstate__(state)
        self.labels = [Label(*label) for label in state["labels"]]

    def __getstate__(self):  # noqa: D105
        state = super(LabelConnectivity, self).__getstate__()
        state.update(
            type="label",
            labels=[label.__getstate__() for label in self.labels],
        )
        return state


def _get_vert_ind_from_label(vertices, label):
    """Get the indices of the vertices that fall within a given label.

    Parameters
    ----------
    vertices : list of ndarray
        For each hemisphere, the vertex numbers.
    label : instance of Label | BiHemiLabel
        The label for which to get the vertex indices.

    Returns
    -------
    vertex_ind : ndarray
        The indices of the vertices that fall within the given label.
    """
    if not isinstance(label, Label) and not isinstance(label, BiHemiLabel):
        raise TypeError("Expected Label or BiHemiLabel; got %r" % label)
    if label.hemi == "both":
        vertex_ind_lh = _get_vert_ind_from_label(vertices, label.lh)
        vertex_ind_rh = _get_vert_ind_from_label(vertices, label.rh)
        return np.hstack((vertex_ind_lh, vertex_ind_rh))
    elif label.hemi == "lh":
        verts_present = np.intersect1d(vertices[0], label.vertices)
        return np.searchsorted(vertices[0], verts_present)
    elif label.hemi == "rh":
        verts_present = np.intersect1d(vertices[1], label.vertices)
        return np.searchsorted(vertices[1], verts_present) + len(vertices[0])


def read_connectivity(fname):
    """Read a Connectivity object from an HDF5 file.

    Parameters
    ----------
    fname : str
        The name of the file to read the connectivity from. The extension '.h5'
        will be appended if the given filename doesn't have it already.

    Returns
    -------
    connectivity : instance of Connectivity
        The Connectivity object that was stored in the file.

    See Also
    --------
    Connectivity.save : For saving connectivity objects
    """
    if not fname.endswith(".h5"):
        fname += ".h5"

    con_dict = read_hdf5(fname, title="conpy")
    con_type = con_dict["type"]
    del con_dict["type"]

    if con_type == "all-to-all":
        return VertexConnectivity(
            data=con_dict["data"],
            pairs=con_dict["pairs"],
            vertices=con_dict["vertices"],
            vertex_degree=con_dict["source_degree"],
            subject=con_dict["subject"],
        )
    elif con_type == "label":
        labels = [Label(**label) for label in con_dict["labels"]]
        return LabelConnectivity(
            data=con_dict["data"],
            pairs=con_dict["pairs"],
            labels=labels,
            label_degree=con_dict["source_degree"],
            subject=con_dict["subject"],
        )


def all_to_all_connectivity_pairs(src_or_fwd, min_dist=0.04):
    """Obtain pairs of vertices to compute all-to-all connectivity for.

    This is needed for all-to-all connectivity. Calculates all the pairs of
    vertices that are further away from each other than the selected distance
    limit.

    Parameters
    ----------
    src_or_fwd : instance of SourceSpaces | instance of Forwxard
        The source space or forward model to obtain vertex pairs for.
    min_dist: float
        The minimum distance between vertices (in meters). Defaults to 0.04.

    Returns
    -------
    vert_from : ndarray, shape (n_pairs,)
        For each pair, the index of the first vertex.
    vert_to : ndarray, shape (n_pairs,)
        For each pair, the index of the second vertex.

    See Also
    --------
    one_to_all_connectivity_pairs : Obtain pairs for one-to-all connectivity.
    """
    # Get coordinates of the vertices
    if isinstance(src_or_fwd, SourceSpaces):
        vertno_lh = src_or_fwd[0]["vertno"]
        vertno_rh = src_or_fwd[1]["vertno"]
        grid_points = np.vstack(
            (src_or_fwd[0]["rr"][vertno_lh], src_or_fwd[1]["rr"][vertno_rh])
        )
    elif isinstance(src_or_fwd, Forward):
        grid_points = src_or_fwd["source_rr"]
    else:
        raise ValueError(
            "Source must be instance of Forward or a list", "of SourceSpaces"
        )

    n_sources = len(grid_points)

    # Compute indices of all pairs
    vert_from, vert_to = np.triu_indices(n_sources, k=1)

    # Select the pairs that are further away than the distance limit
    selection = pdist(grid_points) >= min_dist

    # Converting this to a list of tuples is very slow, so let's keep it like
    # this for now.
    return vert_from[selection], vert_to[selection]


def one_to_all_connectivity_pairs(src_or_fwd, ref_point, min_dist=0):
    """Obtain pairs of vertices to compute one-to-all connectivity for.

    This is needed for one-to-all connectivity. Calculates all the pairs where
    the vertex is further away from reference point than the selected distance
    limit.

    Parameters
    ----------
    src_or_fwd : instance of SourceSpaces | instance of Forward
        The source space or forward model to obtain vertex pairs for.
    ref_point: int
        Index of the vertex that will serve as reference point.
    min_dist: float
        The minimum distance between vertices (in meters). Defaults to 0.

    Returns
    -------
    vert_from : ndarray, shape (n_pairs,)
        For each pair, the index of the first vertex. This is always the index
        of the reference point.
    vert_to : ndarray, shape (n_pairs,)
        For each pair, the index of the second vertex.

    See Also
    --------
    all_to_all_connectivity_pairs : Obtain pairs for all-to-all connectivity.
    """
    # Get coordinates of the vertices
    if isinstance(src_or_fwd, SourceSpaces):
        vertno_lh = src_or_fwd[0]["vertno"]
        vertno_rh = src_or_fwd[1]["vertno"]
        grid_points = np.vstack(
            (src_or_fwd[0]["rr"][vertno_lh], src_or_fwd[1]["rr"][vertno_rh])
        )
    elif isinstance(src_or_fwd, Forward):
        grid_points = src_or_fwd["source_rr"]
    else:
        raise ValueError(
            "Source must be instance of Forward or a list", "of SourceSpaces"
        )

    # Select the pairs that are further away than the distance limit
    dist = cdist(grid_points[ref_point][np.newaxis], grid_points)
    vert_to = np.flatnonzero(dist >= min_dist)

    n_pairs = len(vert_to)
    vert_from = np.asarray(ref_point).repeat(n_pairs)

    return vert_from, vert_to


try:
    import numba as nb

    @nb.jit(nb.complex128[:, :, :](nb.complex128[:, :, :], nb.complex128[:, :]))
    def _compute_opt1(x, y):
        r = np.zeros((x.shape[0], y.shape[1], y.shape[1]), dtype=nb.complex128)
        for i in range(len(x)):
            r[i, :, :] = np.dot(np.dot(y.T, x[i, :, :]), y)
        return r

    @nb.jit(
        nb.complex128[:, :, :](
            nb.complex128[:, :, :], nb.complex128[:, :, :], nb.int64[:], nb.int64[:]
        )
    )
    def _compute_power_cross_inv(x, y, x_ind, y_ind):
        r = np.zeros((x_ind.shape[0], x.shape[0], y.shape[2]), dtype=nb.complex128)
        i = 0
        for x_i, y_i in zip(x_ind, y_ind):
            r[i, :, :] = np.dot(x[:, x_i, :], y[:, y_i, :])
            i += 1
        return r

    @nb.jit(nb.complex128[:, :, :](nb.complex128[:, :, :], nb.complex128[:, :, :]))
    def _compute_power_cross_inv2(x, y):
        r = np.zeros((x.shape[1], x.shape[0], y.shape[2]), dtype=nb.complex128)
        for i in range(x.shape[1]):
            r[i, :, :] = np.dot(x[:, i, :], y[:, i, :])
        return r

    numba_enabled = True
except Exception:
    numba_enabled = False


def _compute_dics_coherence(
    W,
    G,
    vert_ind_from,
    vert_ind_to,
    spec_power_inv,
    orientations,
    coh_metric="absolute",
):
    """Compute the coherence between two sources using a DICS beamformer.

    Computes the coherence between two dipoles for different angles and returns
    the maximum value.

    Parameters
    ----------
    W : ndarray, shape (n_orient, n_sources, n_sensors)
        The beamformer filter weights.
    G : ndarray, shape (n_sensors, n_sources, n_orient)
        The leadfield.
    vert_ind_from : ndarray, shape (n_pairs,)
        For each vertex-pair to compute the connectivity for, the index of the
        first vertex.
    vert_ind_to : ndarray, shape (n_pairs,)
        For each vertex-pair to compute the connectivity for, the index of the
        second vertex.
    spec_power_inv : ndarray, shape (n_sources, n_orient, n_orient)
        Inverse of cross-spectral power between the dipoles at each source
        location.
    orientations : ndarray, shape (n_orient, n_angles)
        For each angle to try, a unit vector pointing in the direction of the
        angle.
    coh_metric : 'absolute' | 'imaginary'
        The coherence metric to use. Either the square of absolute coherence
        ('absolute') or the square of the imaginary part of the coherence
        ('imaginary'). Defaults to 'absolute'.

    Returns
    -------
    coherence : ndarray, shape (n_pairs,)
        For each vertex-pair, the coherence in the direction of maximum
        coherence.
    """
    power_from_inv = spec_power_inv[vert_ind_from]
    power_to_inv = spec_power_inv[vert_ind_to]
    assert power_from_inv.shape == (len(vert_ind_from), 2, 2)
    print(power_from_inv.shape)

    if numba_enabled:
        power_cross_inv = _compute_power_cross_inv(
            W, G.astype("complex"), vert_ind_from, vert_ind_to
        )

        opt1 = _compute_opt1(power_cross_inv, orientations.astype("complex"))
    else:
        # Computes W @ G
        power_cross_inv = np.einsum(
            "ijk,kjl->jil", W[:, vert_ind_from, :], G[:, vert_ind_to, :]
        )

        # Computes orientations.T @ power_cross_inv @ orientations
        opt1 = power_cross_inv.dot(orientations)
        opt1 = opt1.transpose(0, 2, 1).dot(orientations).transpose(0, 2, 1)

    if coh_metric == "absolute":
        opt1 = np.abs(opt1)
    elif coh_metric == "imaginary":
        opt1 = np.imag(opt1)

    # Computes np.diag(orientations.T @ power_from_inv @ orientations)
    opt2 = np.sum(orientations * power_from_inv.dot(orientations), axis=1)

    # Computes np.diag(orientations.T @ power_to_inv @ orientations)
    opt3 = np.sum(orientations * power_to_inv.dot(orientations), axis=1)

    # Compute coherence for each orientation
    opt = (opt1**2) / (opt2[:, :, np.newaxis] * opt3[:, np.newaxis, :])

    # Pick the best orientation as the final coherence value
    return np.real(np.max(opt, axis=(1, 2)))


@verbose
def dics_connectivity(
    vertex_pairs,
    fwd,
    data_csd,
    reg=0.05,
    coh_metric="absolute",
    n_angles=50,
    block_size=10000,
    n_jobs=1,
    verbose=None,
):
    """Compute spectral connectivity using a DICS beamformer.

    Calculates the connectivity between the given vertex pairs using a DICS
    beamformer [1]_ [2]_. Connectivity is defined in terms of coherence:

    C = Sxy^2 [Sxx * Syy]^-1

    Where Sxy is the cross-spectral density (CSD) between dipoles x and y, Sxx
    is the power spectral density (PSD) at dipole x and Syy is the PSD at
    dipole y.

    Parameters
    ----------
    vertex_pairs : pair of lists (vert_from_idx, vert_to_idx)
        Vertex pairs between which connectivity is calculated. The pairs are
        specified using two lists: the first list contains, for each pair, the
        index of the first vertex. The second list contains, for each pair, the
        index of the second vertex.
    fwd : instance of Forward
        Subject's forward solution, possibly restricted to only include
        vertices that are close to the sensors. For 'canonical' mode, the
        orientation needs to be tangential or free.
    data_csd : instance of CrossSpectralDensity
        The cross spectral density of the data.
    reg : float
        Tikhonov regularization parameter to control for trade-off between
        spatial resolution and noise sensitivity. Defaults to 0.05.
    coh_metric : 'absolute' | 'imaginary'
        The coherence metric to use. Either the square of absolute coherence
        ('absolute') or the square of the imaginary part of the coherence
        ('imaginary'). Defaults to 'absolute'.
    n_angles : int
        Number of angles to try when optimizing dipole orientations. Defaults
        to 50.
    block_size : int
        Number of pairs to process in a single batch. Beware of memory
        requirements, which are ``n_jobs * block_size``. Defaults to 10000.
    n_jobs : int
        Number of blocks to process simultaneously. Defaults to 1.
    verbose : bool | str | int | None
        If not None, override default verbose level (see :func:`mne.verbose`
        and :ref:`Logging documentation <tut_logging>` for more).

    Returns
    -------
    connectivity : instance of Connectivity
        The adjacency matrix.

    See Also
    --------
    all_to_all_connectivity_pairs : Obtain pairs for all-to-all connectivity.
    one_to_all_connectivity_pairs : Obtain pairs for one-to-all connectivity.

    References
    ----------
    .. [1] Gross, J., Kujala, J., Hamalainen, M., Timmermann, L., Schnitzler,
           A., & Salmelin, R. (2001). Dynamic imaging of coherent sources:
           Studying neural interactions in the human brain. Proceedings of the
           National Academy of Sciences, 98(2), 694–699.
    .. [2] Kujala, J., Gross, J., & Salmelin, R. (2008). Localization of
           correlated network activity at the cortical level with MEG.
           NeuroImage, 39(4), 1706–1720.
    """
    fwd = pick_channels_forward(fwd, data_csd.ch_names)
    data_csd = pick_channels_csd(data_csd, fwd["info"]["ch_names"])

    vertex_from, vertex_to = vertex_pairs
    if len(vertex_from) != len(vertex_to):
        raise ValueError("Lengths of the two lists of vertices do not match.")
    n_pairs = len(vertex_from)

    G = fwd["sol"]["data"].copy()
    n_orient = G.shape[1] // fwd["nsource"]

    if n_orient == 1:
        raise ValueError(
            "A forward operator with free or tangential orientation must be used."
        )
    elif n_orient == 3:
        # Convert forward to tangential orientation for more speed.
        fwd = forward_to_tangential(fwd)
        G = fwd["sol"]["data"]
        n_orient = 2

    G = G.reshape(G.shape[0], fwd["nsource"], n_orient)

    # Normalize the lead field
    G /= np.linalg.norm(G, axis=0)

    Cm = data_csd.get_data()
    Cm_inv, alpha, _ = reg_pinv(Cm, reg)
    del Cm

    W = np.dot(G.T, Cm_inv)

    # Pre-compute spectral power at each unique vertex
    unique_verts, vertex_map = np.unique(
        np.r_[vertex_from, vertex_to], return_inverse=True
    )
    spec_power_inv = np.array(
        [np.dot(W[:, vert, :], G[:, vert, :]) for vert in unique_verts]
    )

    # Map vertex indices to unique indices, so the pre-computed spectral power
    # can be retrieved
    vertex_from_map = vertex_map[: len(vertex_from)]
    vertex_to_map = vertex_map[len(vertex_from) :]

    coherence = np.zeros((len(vertex_from)))

    # Define a search space for dipole orientations
    angles = np.arange(n_angles) * np.pi / n_angles
    orientations = np.vstack((np.sin(angles), np.cos(angles)))

    # Create chunks of pairs to evaluate at once
    n_blocks = int(np.ceil(n_pairs / float(block_size)))
    blocks = [
        slice(i * block_size, min((i + 1) * block_size, n_pairs))
        for i in range(n_blocks)
    ]

    parallel, my_compute_dics_coherence, _ = parallel_func(
        _compute_dics_coherence, n_jobs, verbose
    )

    logger.info(
        "Computing coherence between %d source pairs in %d blocks..."
        % (n_pairs, n_blocks)
    )
    if numba_enabled:
        logger.info("Using numba optimized code path.")
    coherence = np.hstack(
        parallel(
            my_compute_dics_coherence(
                W,
                G,
                vertex_from_map[block],
                vertex_to_map[block],
                spec_power_inv,
                orientations,
                coh_metric,
            )
            for block in blocks
        )
    )
    logger.info("[done]")

    return VertexConnectivity(
        data=coherence,
        pairs=[v[: len(coherence)] for v in vertex_pairs],
        vertices=[s["vertno"] for s in fwd["src"]],
        vertex_degree=None,  # Compute this in the constructor
        subject=fwd["src"][0]["subject_his_id"],
    )


def dics_coherence_external(csd, dics, info, fwd, external=None,
                            pick_ori='max-coherence', n_angles=100,
                            center=None, method='pca'):
    """Compute coherence between source level MEG and external signal(s).

    Parameters
    ----------
    csd : CrossSpectralDensity
        All-to-all cross-spectral density that includes all MEG / EEG channels
        and the external signals.
    dics : Beamformer
        DICS beamformer to compute source power.
    info : Info
        The sensor information.
    fwd : Forward
        The forward solution that was used to compute the DICS beamformer.
    external : str | list of str | None
        Channels to use as external signal. Slices and lists of integers will
        be interpreted as channel indices. In lists, channel type strings
        (e.g., ['misc','emg']) will pick channels of those types, channel name
        strings (e.g.,['MISC0001', 'EMG001'] will pick the given channels. Can
        also be the string value "all" to pick all channels, or "data" to pick
        data channels. None (default) will pick all channels of type EMG or
        MISC.
    pick_ori : str
        Specifies the orientation of the source dipoles to use.
        'max-coherence' (default) corresponds to the orientation that
        maximizes  coherence with the external signal(s).
            - 'max-coherence': use the orientation that maximizes
            coherence. Beamformer weights must have been calculated in a free
            (vector) source orientation.
            - 'max-power': use the orientation that maximizes source power.
            Beamformer weights must have been calculated accordingly.
    n_angles : int
        Number of evenly spaced angles to search when maximizing coherence.
        Only used if `pick_ori='max-coherence'`. Defaults to 100.
    center : tuple of float (x, y, z) | None
        The carthesian coordinates of the center of the brain. By default, a
        sphere is fitted through all the points in the source space. Ignored
        if `method='pca'`. Only used if `pick_ori='max-coherence'`.
    method : 'pca' | 'geometric'
        Method to compute the tangential directions when maximizing coherence.
        Method 'geometric' will fit a sphere through all the points in the
        source space and compute the tangential directions based on the
        normal to the sphere. Method 'pca' will compute pseudo-tangential
        directions along the first two lead field principal directions.
        Defaults to 'pca'.

    Return
    ------
    stc_coh : SourceEstimate | list of SourceEstimates
        Coherence between all source vertices and external signal(s). If
        there  are multiple external signals, this will be a list containing
        the coherence with each external signal.

    References
    ----------
    .. [1] Gross, J., Kujala, J., Hamalainen, M., Timmermann, L., Schnitzler,
           A., & Salmelin, R. (2001). Dynamic imaging of coherent sources:
           Studying neural interactions in the human brain. Proceedings of the
           National Academy of Sciences, 98(2), 694–699.
    """
    picks_external = [
        csd.ch_names.index(info["chs"][i]["ch_name"])
        for i in _picks_to_idx(info, external, none=["emg", "misc"])
    ]
    picks_sensors = [
        csd.ch_names.index(info["chs"][i]["ch_name"])
        for i in _picks_to_idx(info, ["eeg", "meg"])
    ]
    freqs = csd.frequencies

    n_orient = dics['weights'].shape[1] // dics['n_sources']
    if pick_ori == 'max-power':
        if pick_ori != dics['pick_ori']:
            raise ValueError(
                "DICS beamformer weights must be computed using "
                f"`pick_ori='{pick_ori}'` when `pick_ori='{pick_ori}'`."
            )
    elif pick_ori == 'max-coherence':
        if n_orient == 2:
            raise ValueError(
                "Forward solution must be in free orientation. The "
                "provided forward solution seems to be in tangential "
                "orientation.")
        if not dics['is_free_ori']:
            raise ValueError(
                "DICS beamformer weights must be computed in a free orientation "
                f"source space when `pick_ori='{pick_ori}'`."
            )
        if dics['inversion'] != 'single':
            raise ValueError(
                "DICS beamformer weights must be computed using single "
                f"inversion when `pick_ori='{pick_ori}'`."
            )
    else:
        raise ValueError("pick_ori must be one of 'max-coherence', 'max-power'")

    coherences = np.zeros((len(picks_external), dics["n_sources"], len(freqs)))
    if pick_ori != 'max-coherence':
        source_power, _ = apply_dics_csd(csd, dics)
    for i in range(0, len(freqs)):
        csd_data = csd.get_data(index=i)
        psd = np.diag(csd_data).real
        external_power = psd[picks_external]
        W = dics["weights"][i]
        whitener = dics["whitener"]
        n_sources = W.shape[0] // n_orient
        n_sensors = W.shape[1]
        Wk = W.reshape(n_sources, n_orient, n_sensors)
        # Gross et al. 2001 formula 6
        source_csd = (
            Wk @ whitener @ csd_data[picks_sensors, :][:, picks_external]
        )
        if pick_ori == 'max-coherence':
            # Create an optimization grid
            n_grid = n_angles
            angles = np.arange(n_grid) * np.pi / n_grid
            orientations = np.column_stack((np.sin(angles), np.cos(angles)))

            # Make sure the forward solution is in head orientation for this
            fwd_out = convert_forward_solution(fwd, surf_ori=False, copy=True)

            # Find tangential directions
            _, tan1, tan2 = _make_radial_coord_system(fwd_out, origin=center,
                                                      method=method)
            tangential_basis = np.stack((tan1, tan2), axis=1)
            orientations = orientations @ tangential_basis

            # Whiten the MEG CSD
            Cs = csd_data[picks_sensors, :][:, picks_sensors]
            Cs = whitener @ Cs @ whitener.conj().T

            # Calculate source power for all sources and orientations
            source_power = (Wk @ Cs @ Wk.conj().transpose(0, 2, 1)).real
            # Regularize if the condition number is large
            # u, s, vh = np.linalg.svd(source_power, full_matrices=False)
            # s[s[:, 0]/s[:, 1] > 100][:, 1] = s[s[:, 0]/s[:, 1] > 100][:,
            #                                  0] / 100.
            # source_power = (u * s[:, None, :]) @ vh

            # Calculate coherence for all sources and orientations
            num = (np.abs(orientations @ source_csd) ** 2)
            denom = (np.sum(orientations @ source_power * orientations,
                            axis=-1)[..., None]
                     * external_power)
            coherence = num / denom

            # Take the maximum coherence over orientations
            coherences[:, :, i] = np.max(coherence, axis=1).T
        else:
            source_power_d = source_power.data[:, i]
            source_csd = np.sum(source_csd, axis=1)

            # Gross et al. 2001 formula 9
            coherence = np.abs(source_csd) ** 2 / (
                source_power_d[:, None] * external_power
            )
            # coherence = np.abs(source_csd[:, None]) / np.sqrt(
            #     source_power_d[:, None] * external_power
            # )
            coherences[:, :, i] = coherence.T

    tmin, tstep = 1.0, 1.0
    if len(freqs) > 1:
        diff = np.diff(freqs)
        if np.allclose(diff, diff[0]):
            tstep = diff[0]
            tmin = freqs[0]

    stcs = list()
    for coh in coherences:
        stcs.append(
            SourceEstimate(
                coh,
                vertices=dics["vertices"],
                tmin=tmin,
                tstep=tstep
            )
        )
    if len(stcs) == 1:
        return stcs[0]
    else:
        return stcs<|MERGE_RESOLUTION|>--- conflicted
+++ resolved
@@ -108,11 +108,7 @@
             self.source_degree = np.asarray(_compute_degree(pairs, n_sources))
 
     def __repr__(self):
-<<<<<<< HEAD
         """Get a string representation of this object."""
-=======
-        """Obtain a string representation."""
->>>>>>> e5c737e5
         return "<{}  |  n_sources={}, n_conns={}, subject={}>".format(
             self.__class__.__name__, self.n_sources, self.n_connections, self.subject
         )
@@ -1330,9 +1326,17 @@
     )
 
 
-def dics_coherence_external(csd, dics, info, fwd, external=None,
-                            pick_ori='max-coherence', n_angles=100,
-                            center=None, method='pca'):
+def dics_coherence_external(
+    csd,
+    dics,
+    info,
+    fwd,
+    external=None,
+    pick_ori="max-coherence",
+    n_angles=100,
+    center=None,
+    method="pca",
+):
     """Compute coherence between source level MEG and external signal(s).
 
     Parameters
@@ -1367,7 +1371,7 @@
         Number of evenly spaced angles to search when maximizing coherence.
         Only used if `pick_ori='max-coherence'`. Defaults to 100.
     center : tuple of float (x, y, z) | None
-        The carthesian coordinates of the center of the brain. By default, a
+        The Cartesian coordinates of the center of the brain. By default, a
         sphere is fitted through all the points in the source space. Ignored
         if `method='pca'`. Only used if `pick_ori='max-coherence'`.
     method : 'pca' | 'geometric'
@@ -1402,25 +1406,26 @@
     ]
     freqs = csd.frequencies
 
-    n_orient = dics['weights'].shape[1] // dics['n_sources']
-    if pick_ori == 'max-power':
-        if pick_ori != dics['pick_ori']:
+    n_orient = dics["weights"].shape[1] // dics["n_sources"]
+    if pick_ori == "max-power":
+        if pick_ori != dics["pick_ori"]:
             raise ValueError(
                 "DICS beamformer weights must be computed using "
                 f"`pick_ori='{pick_ori}'` when `pick_ori='{pick_ori}'`."
             )
-    elif pick_ori == 'max-coherence':
+    elif pick_ori == "max-coherence":
         if n_orient == 2:
             raise ValueError(
                 "Forward solution must be in free orientation. The "
                 "provided forward solution seems to be in tangential "
-                "orientation.")
-        if not dics['is_free_ori']:
+                "orientation."
+            )
+        if not dics["is_free_ori"]:
             raise ValueError(
                 "DICS beamformer weights must be computed in a free orientation "
                 f"source space when `pick_ori='{pick_ori}'`."
             )
-        if dics['inversion'] != 'single':
+        if dics["inversion"] != "single":
             raise ValueError(
                 "DICS beamformer weights must be computed using single "
                 f"inversion when `pick_ori='{pick_ori}'`."
@@ -1429,7 +1434,7 @@
         raise ValueError("pick_ori must be one of 'max-coherence', 'max-power'")
 
     coherences = np.zeros((len(picks_external), dics["n_sources"], len(freqs)))
-    if pick_ori != 'max-coherence':
+    if pick_ori != "max-coherence":
         source_power, _ = apply_dics_csd(csd, dics)
     for i in range(0, len(freqs)):
         csd_data = csd.get_data(index=i)
@@ -1441,10 +1446,8 @@
         n_sensors = W.shape[1]
         Wk = W.reshape(n_sources, n_orient, n_sensors)
         # Gross et al. 2001 formula 6
-        source_csd = (
-            Wk @ whitener @ csd_data[picks_sensors, :][:, picks_external]
-        )
-        if pick_ori == 'max-coherence':
+        source_csd = Wk @ whitener @ csd_data[picks_sensors, :][:, picks_external]
+        if pick_ori == "max-coherence":
             # Create an optimization grid
             n_grid = n_angles
             angles = np.arange(n_grid) * np.pi / n_grid
@@ -1454,8 +1457,9 @@
             fwd_out = convert_forward_solution(fwd, surf_ori=False, copy=True)
 
             # Find tangential directions
-            _, tan1, tan2 = _make_radial_coord_system(fwd_out, origin=center,
-                                                      method=method)
+            _, tan1, tan2 = _make_radial_coord_system(
+                fwd_out, origin=center, method=method
+            )
             tangential_basis = np.stack((tan1, tan2), axis=1)
             orientations = orientations @ tangential_basis
 
@@ -1472,10 +1476,11 @@
             # source_power = (u * s[:, None, :]) @ vh
 
             # Calculate coherence for all sources and orientations
-            num = (np.abs(orientations @ source_csd) ** 2)
-            denom = (np.sum(orientations @ source_power * orientations,
-                            axis=-1)[..., None]
-                     * external_power)
+            num = np.abs(orientations @ source_csd) ** 2
+            denom = (
+                np.sum(orientations @ source_power * orientations, axis=-1)[..., None]
+                * external_power
+            )
             coherence = num / denom
 
             # Take the maximum coherence over orientations
@@ -1503,12 +1508,7 @@
     stcs = list()
     for coh in coherences:
         stcs.append(
-            SourceEstimate(
-                coh,
-                vertices=dics["vertices"],
-                tmin=tmin,
-                tstep=tstep
-            )
+            SourceEstimate(coh, vertices=dics["vertices"], tmin=tmin, tstep=tstep)
         )
     if len(stcs) == 1:
         return stcs[0]
